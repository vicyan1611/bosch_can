--- conflicted
+++ resolved
@@ -145,12 +145,7 @@
             payload = {"safety_score": safety_score, "eco_score": eco_score, "reminder": feedback}
             requests.post(url, json=payload)
         except requests.exceptions.ConnectionError:
-<<<<<<< HEAD
-            # print("Dashboard is not running. Could not send update.")
-            pass
-=======
             print("Dashboard is not running. Could not send update.")
->>>>>>> 155fda4e
 
     def process_can_data(self, new_can_data_packet):
         current_timestamp = new_can_data_packet.timestamp
@@ -171,7 +166,6 @@
             safety_score = self._calculate_safety_score(current_timestamp)
             self.last_safety_score_calc_time = current_timestamp
 
-<<<<<<< HEAD
         should_send_event = False
 
         if eco_score is not None:
@@ -183,14 +177,7 @@
 
         if should_send_event:
             self._send_event(self.safety_score, self.eco_score, "")
-=======
-        if eco_score is not None:
-            self.eco_score = eco_score
-        if safety_score is not None:
-            self.safety_score = safety_score
-            
-        self._send_event(self.safety_score, self.eco_score, "")
->>>>>>> 155fda4e
+
         self._log_message(f"Time: {current_timestamp:.1f}s | Eco Score: {self.eco_score:.2f} | Safety Score: {self.safety_score:.2f}")
         return eco_score, safety_score
 
@@ -230,11 +217,7 @@
 
         s_accel = self._calculate_accel_smoothness_score(trq_req_data, pedal_pos_data, speed_data, current_timestamp)
         s_rpm = self._calculate_rpm_efficiency_score(rpm_data, speed_data, gear_data, current_timestamp)
-<<<<<<< HEAD
         s_idle = self._calculate_idling_score_alternative(speed_data, rpm_data, is_progress_data, current_timestamp)
-=======
-        s_idle = self._calculate_idling_score(speed_data, rpm_data, is_progress_data, current_timestamp)
->>>>>>> 155fda4e
         s_gear = self._calcualte_gear_selection_score(gear_data, current_timestamp)
 
         score_eco = (self.config['W_accel_overall'] * s_accel +
@@ -369,7 +352,6 @@
 
         return S_idle
 
-<<<<<<< HEAD
     def _calculate_idling_score_alternative(self, speed_data, rpm_data, is_progress_data, current_timestamp):
         """
         Alternative approach: More granular detection of different idling patterns
@@ -465,8 +447,6 @@
         
         return S_idle
 
-=======
->>>>>>> 155fda4e
     def _calcualte_gear_selection_score(self, gear_data, current_timestamp):
         # Count gear changes
         gear_changes = 0
@@ -515,31 +495,19 @@
         if not all([last_lon_g_data, last_lat_g_data, last_yaw_data, last_steering_angle_data, last_speed_data]):
             return 100.0
 
-<<<<<<< HEAD
         hard_lon_g_pen = self._detect_hard_long_g_event_alternative(last_lon_g_data, current_timestamp)
         agg_corner_pen = self._detect_aggressive_cornering_event(last_lat_g_data, last_yaw_data, current_timestamp)
         jerky_pen = self._detect_jerky_steering_event_alternative(last_steering_angle_data, current_timestamp)
         sys_inter_pen = self._detect_system_intervention_event(last_vsa_tcs_act_data, last_abs_ebd_act_data, current_timestamp)
 
         self.current_safety_window_penalty_sum = 0
-=======
-        hard_lon_g_pen = self._detect_hard_long_g_event(last_lon_g_data, current_timestamp)
-        agg_corner_pen = self._detect_aggressive_cornering_event(last_lat_g_data, last_yaw_data, current_timestamp)
-        jerky_pen = self._detect_jerky_steering_event(last_steering_angle_data, current_timestamp)
-        sys_inter_pen = self._detect_system_intervention_event(last_vsa_tcs_act_data, last_abs_ebd_act_data, current_timestamp)
-
->>>>>>> 155fda4e
         self.current_safety_window_penalty_sum += hard_lon_g_pen
         self.current_safety_window_penalty_sum += agg_corner_pen
         self.current_safety_window_penalty_sum += jerky_pen
         self.current_safety_window_penalty_sum += sys_inter_pen
             
         score_safety = max(0, 100 - self.current_safety_window_penalty_sum)
-<<<<<<< HEAD
         self._log_message(f"Safety Sub-Scores: Hard Long G={hard_lon_g_pen:.2f}, Aggressive Cornering={agg_corner_pen:.2f}, Jerky Steering={jerky_pen:.2f}, System Intervention={sys_inter_pen:.2f}, penalty={self.current_safety_window_penalty_sum:.2f}", current_timestamp)
-=======
-        self._log_message(f"Safety Sub-Scores: Hard Long G={hard_lon_g_pen:.2f}, Aggressive Cornering={agg_corner_pen:.2f}, Jerky Steering={jerky_pen:.2f}, System Intervention={sys_inter_pen:.2f}", current_timestamp)
->>>>>>> 155fda4e
         return score_safety
 
     def _detect_hard_long_g_event(self, current_lon_g_data, current_timestamp):
