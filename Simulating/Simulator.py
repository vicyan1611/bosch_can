from can import ASCReader
from CANDataAdapter import CANDataAdapter
from scoring.CANDataPackage import CANDataPackage
import cantools
import can
from scoring.DrivingScoreEvaluator import DrivingScoreEvaluator
import time 

DBC_FILE = 'data/BOSCH_CAN.dbc'
ASC_FILE = 'data/CANWIN.asc'
CAN_INTERFACE = 'vcan0'

class Simulator:
    def __init__(self):
        """
        Initialize the simulator with CAN data.
        :param can_data: A list of CANDataPackage objects.
        """
        self.adapter = CANDataAdapter()
        self.evaluator = DrivingScoreEvaluator()
        self.safety_scores_log = []
        self.eco_scores_log = []
        self.eco_timestamps_log = []
        self.safety_timestamps_log = []

    def run_simulation(self):
        try:
            db = cantools.db.load_file(DBC_FILE)
            bus = can.interface.Bus(channel=CAN_INTERFACE, bustype='socketcan')
            bus.set_filters([
                {"can_id": 0x13C, "can_mask": 0x7FF},
                {"can_id": 0x1D0, "can_mask": 0x7FF},
                {"can_id": 0x191, "can_mask": 0x7FF},
                {"can_id": 0x17C, "can_mask": 0x7FF},
                {"can_id": 0x091, "can_mask": 0x7FF},
            ])
            print(f"Detector started. Listening on {CAN_INTERFACE}...")
        except FileNotFoundError:
            print(f"Error: DBC file '{DBC_FILE}' not found.")
            exit()

        timeout = 10.0  # seconds without any messages
        start_time = time.time()
        running = True

        while running:
<<<<<<< HEAD
            messages = self._recv_many(bus, timeout=0.5)
=======
            messages = self._recv_many(bus)
>>>>>>> 155fda4e

            if messages:
                start_time = time.time()  # Reset timer when messages are received

                for msg in messages:
                    # print(f"Received Message with ID: {hex(msg.arbitration_id)}")

                    try:
                        decoded_data = db.decode_message(msg.arbitration_id, msg.data, decode_choices=False)
                    except Exception as e:
                        print(f"Failed to decode message {hex(msg.arbitration_id)}: {e}")
                        continue

                    normalized_data = {
                        k: v.value if hasattr(v, "value") else v for k, v in decoded_data.items()
                    }

                    timestamp = msg.timestamp
                    self.adapter.msg_to_package(timestamp, normalized_data)

                    can_package = self.adapter.get_data_package()
                    eco_score, safety_score = self.evaluator.process_can_data(can_package)

                    if eco_score is not None:
                        self.eco_scores_log.append(eco_score)
                        self.eco_timestamps_log.append(timestamp)
                        print(f"Time: {timestamp:.1f}s | Eco Score: {eco_score:.2f}")

                    if safety_score is not None:
                        self.safety_scores_log.append(safety_score)
                        self.safety_timestamps_log.append(timestamp)
                        print(f"Time: {timestamp:.1f}s | Safety Score: {safety_score:.2f}")
            else:
                if time.time() - start_time > timeout:
                    print("No messages received for 10 seconds. Stopping.")
                    running = False


    def plot_results(self):
        """
        Plot the results of the simulation.
        """
        import matplotlib.pyplot as plt

        plt.subplot(2, 1, 1) # 2 rows, 1 column, first plot
        plt.plot(self.eco_timestamps_log, self.eco_scores_log, label='Eco Score', color='green')
        plt.xlabel('Time (seconds)')
        plt.ylabel('Eco Score (0-100)')
        plt.title('Eco-Friendly Driving Score Evolution')
        plt.legend()
        plt.grid(True)

        plt.subplot(2, 1, 2) # 2 rows, 1 column, second plot
        plt.plot(self.safety_timestamps_log, self.safety_scores_log, label='Safety Score', color='red')
        plt.xlabel('Time (seconds)')
        plt.ylabel('Safety Score (0-100)')
        plt.title('Safety Driving Score Evolution')
        plt.legend()
        plt.grid(True)

        plt.tight_layout() # Adjust layout to prevent overlapping
        plt.show()

<<<<<<< HEAD
    def _recv_many(bus, timeout=0.5, max_msgs=50):
=======
    def _recv_many(self, bus, dur=0.5, max_msgs=50):
>>>>>>> 155fda4e
        """
        Fallback function to collect multiple messages within a timeout.
        """
        from time import time
        messages = []
        start = time()
<<<<<<< HEAD
        while time() - start < timeout and len(messages) < max_msgs:
            msg = bus.recv(timeout=0.1)
            if msg:
                messages.append(msg)
        return messages
    
    def run_simulation_local(self):
        try:
            db = cantools.db.load_file(DBC_FILE)
            print("DBC loaded.")
        except FileNotFoundError:
            print(f"Error: DBC file '{DBC_FILE}' not found.")
            exit()

        # Path to your CANWIN.asc file
        print(f"Loading CAN log from {ASC_FILE}...")

        # Only keep necessary CAN IDs
        allowed_ids = {0x13C, 0x1D0, 0x191, 0x17C, 0x091}

        # Read messages from .asc file
        log = ASCReader(ASC_FILE)
        messages = list(log)

        print(f"{len(messages)} messages loaded from log.")

        # Simulate real-time replay
        last_time = None

        for msg in messages:
            if msg.arbitration_id not in allowed_ids:
                continue  # Skip irrelevant messages

            if last_time is not None:
                sleep_time = msg.timestamp - last_time
                if sleep_time > 0:
                    time.sleep(sleep_time)
            last_time = msg.timestamp

            try:
                decoded_data = db.decode_message(msg.arbitration_id, msg.data, decode_choices=False)
            except Exception as e:
                print(f"Failed to decode message {hex(msg.arbitration_id)}: {e}")
                continue

            normalized_data = {
                k: v.value if hasattr(v, "value") else v for k, v in decoded_data.items()
            }

            timestamp = msg.timestamp
            self.adapter.msg_to_package(timestamp, normalized_data)

            can_package = self.adapter.get_data_package()
            eco_score, safety_score = self.evaluator.process_can_data(can_package)

            if eco_score is not None:
                self.eco_scores_log.append(eco_score)
                self.eco_timestamps_log.append(timestamp)
                print(f"Time: {timestamp:.1f}s | Eco Score: {eco_score:.2f}")

            if safety_score is not None:
                self.safety_scores_log.append(safety_score)
                self.safety_timestamps_log.append(timestamp)
                print(f"Time: {timestamp:.1f}s | Safety Score: {safety_score:.2f}")
=======
        while time() - start < dur and len(messages) < max_msgs:
            msg = bus.recv(timeout=0.1)
            if msg:
                messages.append(msg)
        return messages
>>>>>>> 155fda4e
<|MERGE_RESOLUTION|>--- conflicted
+++ resolved
@@ -44,11 +44,7 @@
         running = True
 
         while running:
-<<<<<<< HEAD
-            messages = self._recv_many(bus, timeout=0.5)
-=======
             messages = self._recv_many(bus)
->>>>>>> 155fda4e
 
             if messages:
                 start_time = time.time()  # Reset timer when messages are received
@@ -112,19 +108,14 @@
         plt.tight_layout() # Adjust layout to prevent overlapping
         plt.show()
 
-<<<<<<< HEAD
-    def _recv_many(bus, timeout=0.5, max_msgs=50):
-=======
     def _recv_many(self, bus, dur=0.5, max_msgs=50):
->>>>>>> 155fda4e
         """
         Fallback function to collect multiple messages within a timeout.
         """
         from time import time
         messages = []
         start = time()
-<<<<<<< HEAD
-        while time() - start < timeout and len(messages) < max_msgs:
+        while time() - start < dur and len(messages) < max_msgs:
             msg = bus.recv(timeout=0.1)
             if msg:
                 messages.append(msg)
@@ -187,11 +178,4 @@
             if safety_score is not None:
                 self.safety_scores_log.append(safety_score)
                 self.safety_timestamps_log.append(timestamp)
-                print(f"Time: {timestamp:.1f}s | Safety Score: {safety_score:.2f}")
-=======
-        while time() - start < dur and len(messages) < max_msgs:
-            msg = bus.recv(timeout=0.1)
-            if msg:
-                messages.append(msg)
-        return messages
->>>>>>> 155fda4e
+                print(f"Time: {timestamp:.1f}s | Safety Score: {safety_score:.2f}")